/*-----------------------------------------------------------------------------
| Copyright (c) 2014-2015, PhosphorJS Contributors
|
| Distributed under the terms of the BSD 3-Clause License.
|
| The full license is in the file LICENSE, distributed with this software.
|----------------------------------------------------------------------------*/
'use strict';

import * as arrays
  from 'phosphor-arrays';

import {
  BoxPanel
} from 'phosphor-boxpanel';

import {
  IDisposable
} from 'phosphor-disposable';

import {
  hitTest, overrideCursor
} from 'phosphor-domutil';

import {
  Property
} from 'phosphor-properties';

import {
  Orientation, SplitPanel
} from 'phosphor-splitpanel';

import {
  IWidgetIndexArgs, StackedPanel
} from 'phosphor-stackedpanel';

import {
  ITabDetachArgs, ITabIndexArgs, Tab, TabBar
} from 'phosphor-tabs';

import {
  Widget
} from 'phosphor-widget';

import './index.css';


/**
 * An enum of docking modes for a dock panel.
 */
export
enum DockMode {
  /**
   * Insert the widget as a new split item above a reference.
   */
  SplitTop,

  /**
   * Insert the widget as a new split item to the left of a reference.
   */
  SplitLeft,

  /**
   * Insert the widget as a new split item to the right of a reference.
   */
  SplitRight,

  /**
   * Insert the widget as a new split item below a reference.
   */
  SplitBottom,

  /**
   * Insert the widget as a new tab before a reference.
   */
  TabBefore,

  /**
   * Insert the widget as a new tab after a reference.
   */
  TabAfter,
}


/**
 * A widget which provides a flexible docking panel for content widgets.
 *
 * #### Notes
 * Widgets should be added to a `DockPanel` using the [[addWidget]]
 * method, **not** the inherited `<prefix>Child` methods. There is
 * no corresponding `removeWidget` method; simply set the `parent`
 * of a widget to `null` to remove it from a `DockPanel`.
 */
export
class DockPanel extends BoxPanel {
  /**
   * The class name added to DockPanel instances.
   */
  static p_DockPanel = 'p-DockPanel';

  /**
   * The class name added to a tab which is being docked.
   */
  static p_mod_docking = 'p-mod-docking';

  /**
   * A convenience alias of the `SplitTop` [[DockMode]].
   */
  static SplitTop = DockMode.SplitTop;

  /**
   * A convenience alias of the `SplitLeft` [[DockMode]].
   */
  static SplitLeft = DockMode.SplitLeft;

  /**
   * A convenience alias of the `SplitRight` [[DockMode]].
   */
  static SplitRight = DockMode.SplitRight;

  /**
   * A convenience alias of the `SplitBottom` [[DockMode]].
   */
  static SplitBottom = DockMode.SplitBottom;

  /**
   * A convenience alias of the `TabBefore` [[DockMode]].
   */
  static TabBefore = DockMode.TabBefore;

  /**
   * A convenience alias of the `TabAfter` [[DockMode]].
   */
  static TabAfter = DockMode.TabAfter;

  /**
   * The property descriptor for the `tab` attached property.
   *
   * This controls the tab used for a widget in a dock panel.
   *
   * #### Notes
   * If the tab for a widget is changed, the new tab will not be
   * reflected until the widget is re-inserted into the dock panel.
   * However, in-place changes to the tab's properties **will** be
   * reflected.
   *
   * **See also:** [[getTab]], [[setTab]]
   */
  static tabProperty = new Property<Widget, Tab>({
    value: null,
    coerce: (owner, value) => value || null,
  });

  /**
   * The property descriptor for the dock panel handle size.
   *
   * The controls the size of the split handles placed between the
   * tabbed panel, in pixels. The default value is `3`.
   *
   * **See also:** [[handleSize]]
   */
  static handleSizeProperty = new Property<DockPanel, number>({
    value: 3,
    coerce: (owner, value) => Math.max(0, value | 0),
    changed: (owner, old, value) => owner._onHandleSizeChanged(old, value),
  });

  /**
   * Get the dock panel tab for the given widget.
   *
   * @param widget - The widget of interest.
   *
   * @returns The dock panel tab for the given widget.
   *
   * #### Notes
   * This is a pure delegate for the [[tabProperty]].
   */
  static getTab(widget: Widget): Tab {
    return DockPanel.tabProperty.get(widget);
  }

  /**
   * Set the dock panel tab for the given widget.
   *
   * @param widget - The widget of interest.
   *
   * @param tab - The tab to use for the widget in a dock panel.
   *
   * #### Notes
   * This is a pure delegate for the [[tabProperty]].
   */
  static setTab(widget: Widget, tab: Tab): void {
    DockPanel.tabProperty.set(widget, tab);
  }

  /**
   * Construct a new dock panel.
   */
  constructor() {
    super();
    this.addClass(DockPanel.p_DockPanel);
    this._root = this._createSplitPanel(Orientation.Horizontal);
    this.addChild(this._root);
  }

  /**
   * Dispose of the resources held by the widget.
   */
  dispose(): void {
    this._abortDrag();
    this._root = null;
    this._items.length = 0;
    super.dispose();
  }

  /**
   * Get the handle size of the dock split panels.
   *
   * #### Notes
   * This is a pure delegate to the [[handleSizeProperty]].
   */
  get handleSize(): number {
    return DockPanel.handleSizeProperty.get(this);
  }

  /**
   * Set the handle size of the dock split panels.
   *
   * #### Notes
   * This is a pure delegate to the [[handleSizeProperty]].
   */
  set handleSize(value: number) {
    DockPanel.handleSizeProperty.set(this, value);
  }

  /**
   * Add a widget to the dock panel according to the given dock mode.
   *
   * @param widget - The widget to add to the dock panel.
   *
   * @param mode - The insertion mode for the widget. This controls how
   *   the widget is inserted relative to the reference widget. If this
   *   is not provided, `DockMode.SplitLeft` is assumed.
   *
   * @param ref - The reference widget which controls the placement of
   *   the added widget. If this is not provided, or is not contained
   *   in the dock panel, the widget is inserted relative to the root.
   *
   * #### Notes
   * If the dock widget is already added to the panel, it will be moved
   * to the new location.
   *
   * The `DockPanel.tab` attached property **must** be set with the tab
   * to use for the widget, or an error will be thrown. This can be set
   * via `DockPanel.setTab`. This property is assumed to stay constant
   * while the widget is contained by the dock panel.
   *
   * If the `widget` and the `ref` are the same object, an error will
   * be thrown.
   */
  addWidget(widget: Widget, mode?: DockMode, ref?: Widget): void {
    if (widget === ref) {
      throw new Error('invalid ref widget');
    }
    if (!DockPanel.getTab(widget)) {
      throw new Error('`DockPanel.tab` property not set');
    }
    switch (mode) {
    case DockMode.SplitTop:
      this._splitWidget(widget, ref, Orientation.Vertical, false);
      break;
    case DockMode.SplitLeft:
      this._splitWidget(widget, ref, Orientation.Horizontal, false);
      break;
    case DockMode.SplitRight:
      this._splitWidget(widget, ref, Orientation.Horizontal, true);
      break;
    case DockMode.SplitBottom:
      this._splitWidget(widget, ref, Orientation.Vertical, true);
      break;
    case DockMode.TabBefore:
      this._tabifyWidget(widget, ref, false);
      break;
    case DockMode.TabAfter:
      this._tabifyWidget(widget, ref, true);
      break;
    default:
      this._addPanel(widget, Orientation.Horizontal, false);
      break;
    }
  }

  /**
   * Handle the DOM events for the dock panel.
   *
   * @param event - The DOM event sent to the dock panel.
   *
   * #### Notes
   * This method implements the DOM `EventListener` interface and is
   * called in response to events on the dock panel's DOM node. It
   * should not be called directly by user code.
   */
  handleEvent(event: Event): void {
    switch (event.type) {
    case 'mousemove':
      this._evtMouseMove(event as MouseEvent);
      break;
    case 'mouseup':
      this._evtMouseUp(event as MouseEvent);
      break;
    case 'contextmenu':
      event.preventDefault();
      event.stopPropagation();
      break;
    }
  }

  /**
   * Add the dock widget as a new split panel next to the reference.
   */
  private _splitWidget(widget: Widget, ref: Widget, orientation: Orientation, after: boolean): void {
    var item = ref ? this._findItemByWidget(ref) : void 0;
    if (item) {
      this._splitPanel(item.panel, widget, orientation, after);
    } else {
      this._addPanel(widget, orientation, after);
    }
  }

  /**
   * Add the dock widget as a tab next to the reference.
   */
  private _tabifyWidget(widget: Widget, ref: Widget, after: boolean): void {
    var item = ref ? this._findItemByWidget(ref) : void 0;
    if (item) {
      this._tabifyPanel(item, widget, after);
    } else {
      this._addPanel(widget, Orientation.Horizontal, after);
    }
  }

  /**
   * Add a widget to a new tab panel along the given orientation.
   */
  private _addPanel(widget: Widget, orientation: Orientation, after: boolean): void {
    // Remove the widget from its current parent.
    widget.parent = null;

    // Create a new dock tab panel to host the widget.
    var panel = this._createTabPanel();

    // Create and add the dock item for the widget.
    var tab = DockPanel.getTab(widget);
    this._items.push({ tab: tab, widget: widget, panel: panel });

    // Add the widget to the tab panel.
    panel.stack.addChild(widget);
    panel.tabs.addTab(tab);

    // Ensure a proper root and add the new tab panel.
    this._ensureRoot(orientation);
    this._root.insertChild(after ? this._root.childCount : 0, panel);
  }

  /**
   * Split a dock item with a widget along the given orientation.
   */
  private _splitPanel(target: DockTabPanel, widget: Widget, orientation: Orientation, after: boolean): void {
    // Remove the widget from its current parent.
    widget.parent = null;

    // Create a new dock tab panel to host the widget.
    var panel = this._createTabPanel();

    // Create and add the dock item for the widget.
    var tab = DockPanel.getTab(widget);
    this._items.push({ tab: tab, widget: widget, panel: panel });

    // Add the widget to the tab panel.
    panel.stack.addChild(widget);
    panel.tabs.addTab(tab);

    // Add the new panel to the parent split panel. This may require
    // creating a new child split panel to adhere to the orientation
    // constraint. The split panel sizes are updated reasonably.
    var splitPanel = target.parent as DockSplitPanel;
    if (splitPanel.orientation !== orientation) {
      if (splitPanel.childCount <= 1) {
        splitPanel.orientation = orientation;
        splitPanel.insertChild(+after, panel);
        splitPanel.setSizes([1, 1]);
      } else {
        var sizes = splitPanel.sizes();
        var i = splitPanel.childIndex(target);
        var childSplit = this._createSplitPanel(orientation);
        childSplit.addChild(target);
        childSplit.insertChild(+after, panel);
        splitPanel.insertChild(i, childSplit);
        splitPanel.setSizes(sizes);
        childSplit.setSizes([1, 1]);
      }
    } else {
      var i = splitPanel.childIndex(target);
      var sizes = splitPanel.sizes();
      var size = sizes[i] = sizes[i] / 2;
      splitPanel.insertChild(i + (+after), panel);
      arrays.insert(sizes, i + (+after), size);
      splitPanel.setSizes(sizes);
    }
  }

  /**
   * Add a widget to the tab panel of a given dock item.
   */
  private _tabifyPanel(item: IDockItem, widget: Widget, after: boolean): void {
    // Remove the widget from its current parent.
    widget.parent = null;

    // Create and add the dock item for the widget.
    var tab = DockPanel.getTab(widget);
    this._items.push({ tab: tab, widget: widget, panel: item.panel });

    // Add the widget to the tab panel.
    var i = item.panel.stack.childIndex(item.widget);
    item.panel.stack.addChild(widget);
    item.panel.tabs.insertTab(i + (+after), tab);
  }

  /**
   * Handle the `'mousemove'` event for the dock panel.
   *
   * This is triggered on the document during a tab move operation.
   */
  private _evtMouseMove(event: MouseEvent): void {
    event.preventDefault();
    event.stopPropagation();
    var dragData = this._dragData;
    if (!dragData) {
      return;
    }

    // Hit test the panels using the current mouse position.
    var clientX = event.clientX;
    var clientY = event.clientY;
    var hitPanel = iterTabPanels(this._root, panel => {
      return hitTest(panel.node, clientX, clientY) ? panel : void 0;
    });

    // If the last hit panel is not this hit panel, clear the overlay.
    if (dragData.lastHitPanel && dragData.lastHitPanel !== hitPanel) {
      dragData.lastHitPanel.hideOverlay();
    }

    // Clear the reference to the hit panel. It will be updated again
    // if the mouse is over a panel, but not over the panel's tab bar.
    dragData.lastHitPanel = null;

    // If the mouse is not over a tab panel, simply update the tab.
    var item = dragData.item;
    var tabStyle = item.tab.node.style;
    if (!hitPanel) {
      tabStyle.left = clientX + 'px';
      tabStyle.top = clientY + 'px';
      return;
    }

    // Handle the case where the mouse is not over a tab bar. This
    // saves a reference to the hit panel so that its overlay can be
    // hidden once the mouse leaves the panel, and shows the overlay
    // provided that the split target is not the current widget.
    if (!hitTest(hitPanel.tabs.node, clientX, clientY)) {
      dragData.lastHitPanel = hitPanel;
      if (hitPanel !== item.panel || hitPanel.tabs.tabCount > 0) {
        hitPanel.showOverlay(clientX, clientY);
      }
      tabStyle.left = clientX + 'px';
      tabStyle.top = clientY + 'px';
      return;
    }

    // Otherwise the mouse is positioned over a tab bar. Hide the
    // overlay before attaching the tab to the new tab bar.
    hitPanel.hideOverlay();

    // If the hit panel is not the current owner, the current hit
    // panel and tab are saved so that they can be restored later.
    if (hitPanel !== item.panel) {
      dragData.tempPanel = hitPanel;
      dragData.tempTab = hitPanel.tabs.selectedTab;
    }

    // Reset the tab style before attaching the tab to the tab bar.
    item.tab.removeClass(DockPanel.p_mod_docking);
    tabStyle.top = '';
    tabStyle.left = '';

    // Attach the tab to the hit tab bar.
    hitPanel.tabs.attachTab(item.tab, clientX);

    // The tab bar takes over movement of the tab. The dock panel still
    // listens for the mouseup event in order to complete the move.
    document.removeEventListener('mousemove', this, true);
  }

  /**
   * Handle the 'mouseup' event for the dock panel.
   *
   * This is triggered on the document during a tab move operation.
   */
  private _evtMouseUp(event: MouseEvent): void {
    if (event.button !== 0) {
      return;
    }
    event.preventDefault();
    event.stopPropagation();
    document.removeEventListener('mouseup', this, true);
    document.removeEventListener('mousemove', this, true);
    document.removeEventListener('contextmenu', this, true);
    var dragData = this._dragData;
    if (!dragData) {
      return;
    }
    this._dragData = null;

    // Restore the application cursor and hide the overlay.
    dragData.cursorGrab.dispose();
    if (dragData.lastHitPanel) {
      dragData.lastHitPanel.hideOverlay();
    }

    // Fetch common variables.
    var item = dragData.item;
    var ownPanel = item.panel;
    var ownBar = ownPanel.tabs;
    var ownCount = ownBar.tabCount;
    var itemTab = item.tab;

    // If the tab was being temporarily borrowed by another panel,
    // make that relationship permanent by moving the dock widget.
    // If the original owner panel becomes empty, it is removed.
    // Otherwise, its current index is updated to the next widget.
    // The ignoreRemoved flag is set during the widget swap since
    // the widget is not actually being removed from the panel.
    if (dragData.tempPanel) {
      this._ignoreRemoved = true;
      item.panel = dragData.tempPanel;
      item.panel.stack.addChild(item.widget);
      item.panel.stack.currentWidget = item.widget;
      this._ignoreRemoved = false;
      if (ownPanel.stack.childCount === 0) {
        this._removePanel(ownPanel);
      } else {
        var i = ownBar.tabIndex(dragData.prevTab);
        if (i === -1) i = Math.min(dragData.index, ownCount - 1);
        ownBar.selectedTab = ownBar.tabAt(i);
      }
      return;
    }

    // Snap the split mode before modifying the DOM with the tab insert.
    var mode = SplitMode.Invalid;
    var hitPanel = dragData.lastHitPanel;
    if (hitPanel && (hitPanel !== ownPanel || ownCount !== 0)) {
      mode = SplitMode.Invalid; // hitPanel.splitModeAt(event.clientX, event.clientY);
    }

    // If the mouse was not released over a panel, or if the hit panel
    // is the empty owner panel, restore the tab to its position.
    var tabStyle = itemTab.node.style;
    if (mode === SplitMode.Invalid) {
      if (ownBar.selectedTab !== itemTab) {
        itemTab.removeClass(DockPanel.p_mod_docking);
        tabStyle.top = '';
        tabStyle.left = '';
        ownBar.insertTab(dragData.index, itemTab);
      }
      return;
    }

    // Remove the tab from the document body and reset its style.
    document.body.removeChild(itemTab.node);
    itemTab.removeClass(DockPanel.p_mod_docking);
    tabStyle.top = '';
    tabStyle.left = '';

    // Split the target panel with the dock widget.
    var after = mode === SplitMode.Right || mode === SplitMode.Bottom;
    var horiz = mode === SplitMode.Left || mode === SplitMode.Right;
    var orientation = horiz ? Orientation.Horizontal : Orientation.Vertical;
    this._splitPanel(hitPanel, item.widget, orientation, after);
    var i = ownBar.tabIndex(dragData.prevTab);
    if (i === -1) i = Math.min(dragData.index, ownCount - 1);
    ownBar.selectedTab = ownBar.tabAt(i);
  }

  /**
   * Ensure the root split panel has the given orientation.
   */
  private _ensureRoot(orientation: Orientation): void {
    // This is a no-op if the root orientation is correct.
    if (this._root.orientation === orientation) {
      return;
    }

    // If the root has at most one child, update the orientation.
    if (this._root.childCount <= 1) {
      this._root.orientation = orientation;
      return;
    }

    // Otherwise, create a new root panel with the given orientation.
    // The existing root panel is added as a child of the new root.
    var panel = this._createSplitPanel(orientation);
    panel.addChild(this._root);
    this._root = panel;
    this.addChild(panel);
  }

  /**
   * Create a new dock tab panel and setup the signal handlers.
   */
  private _createTabPanel(): DockTabPanel {
    var panel = new DockTabPanel();
    panel.tabs.tabSelected.connect(this._onTabSelected, this);
    panel.tabs.tabCloseRequested.connect(this._onTabCloseRequested, this);
    panel.tabs.tabDetachRequested.connect(this._onTabDetachRequested, this);
    panel.stack.widgetRemoved.connect(this._onWidgetRemoved, this);
    return panel;
  }

  /**
   * Create a new dock split panel for the dock panel.
   */
  private _createSplitPanel(orientation: Orientation): DockSplitPanel {
    var panel = new DockSplitPanel();
    panel.orientation = orientation;
    panel.handleSize = this.handleSize;
    return panel;
  }

  /**
   * Remove an empty dock tab panel from the hierarchy.
   *
   * This ensures that the hierarchy is kept consistent by merging an
   * ancestor split panel when it contains only a single child widget.
   */
  private _removePanel(panel: DockTabPanel): void {
    // The parent of a tab panel is always a split panel.
    var splitPanel = panel.parent as DockSplitPanel;

    // Dispose the panel to ensure its resources are released.
    panel.dispose();

    // If the split panel still has multiple children after removing
    // the target panel, nothing else needs to be done.
    if (splitPanel.childCount > 1) {
      return;
    }

    // If the split panel is the root panel and has a remaining child
    // which is a split panel, that child becomes the root.
    if (splitPanel === this._root) {
      if (splitPanel.childCount === 1) {
        var child = splitPanel.childAt(0);
        if (child instanceof DockSplitPanel) {
          var sizes = child.sizes();
          splitPanel.parent = null;
          this._root = child;
          this.addChild(child);
          child.setSizes(sizes);
          splitPanel.dispose();
        }
      }
      return;
    }

    // Non-root split panels always have a split panel parent and are
    // always created with 2 children, so the split panel is guaranteed
    // to have a single child at this point. Also, split panels always
    // have an orthogonal orientation to their parent, so a grandparent
    // and a grandchild split panel will have the same orientation. This
    // means the children of the grandchild can be merged as children of
    // the grandparent.
    var gParent = splitPanel.parent as DockSplitPanel;
    var gSizes = gParent.sizes();
    var gChild = splitPanel.childAt(0);
    var index = gParent.childIndex(splitPanel);
    splitPanel.parent = null;
    if (gChild instanceof DockTabPanel) {
      gParent.insertChild(index, gChild);
    } else {
      var gcsp = gChild as DockSplitPanel;
      var gcspSizes = gcsp.sizes();
      var sizeShare = arrays.removeAt(gSizes, index);
      for (var i = 0; gcsp.childCount !== 0; ++i) {
        gParent.insertChild(index + i, gcsp.childAt(0));
        arrays.insert(gSizes, index + i, sizeShare * gcspSizes[i]);
      }
    }
    gParent.setSizes(gSizes);
    splitPanel.dispose();
  }

  /**
   * Abort the tab drag operation if one is in progress.
   */
  private _abortDrag(): void {
    var dragData = this._dragData;
    if (!dragData) {
      return;
    }
    this._dragData = null;

    // Release the mouse grab and restore the application cursor.
    document.removeEventListener('mouseup', this, true);
    document.removeEventListener('mousemove', this, true);
    document.removeEventListener('contextmenu', this, true);
    dragData.cursorGrab.dispose();

    // Hide the overlay for the last hit panel.
    if (dragData.lastHitPanel) {
      dragData.lastHitPanel.hideOverlay();
    }

    // If the tab is borrowed by another tab bar, remove it from
    // that tab bar and restore that tab bar's previous tab.
    if (dragData.tempPanel) {
      var tabs = dragData.tempPanel.tabs;
      tabs.removeTab(tabs.selectedTab);
      tabs.selectedTab = dragData.tempTab;
    }

    // Restore the tab to its original location in its owner panel.
    var item = dragData.item;
    var ownBar = item.panel.tabs;
    if (ownBar.selectedTab !== item.tab) {
      var tabStyle = item.tab.node.style;
      item.tab.removeClass(DockPanel.p_mod_docking);
      tabStyle.top = '';
      tabStyle.left = '';
      ownBar.insertTab(dragData.index, item.tab);
    }
  }

  /**
   * Find the dock item which contains the given tab.
   *
   * Returns `undefined` if there is no matching item.
   */
  private _findItemByTab(tab: Tab): IDockItem {
    return arrays.find(this._items, item => item.tab === tab);
  }

  /**
   * Find the dock item which contains the given widget.
   *
   * Returns `undefined` if there is no matching item.
   */
  private _findItemByWidget(widget: Widget): IDockItem {
    return arrays.find(this._items, item => item.widget === widget);
  }

  /**
   * The change handler for the [[handleSizeProperty]].
   */
  private _onHandleSizeChanged(old: number, value: number): void {
    iterSplitPanels(this._root, panel => { panel.handleSize = value; });
  }

  /**
   * Handle the `tabSelected` signal from a tab bar.
   */
  private _onTabSelected(sender: TabBar, args: ITabIndexArgs): void {
    var item = this._findItemByTab(args.tab);
    if (item && item.panel.tabs === sender) {
      item.panel.stack.currentWidget = item.widget;
    }
  }

  /**
   * Handle the `tabCloseRequested` signal from a tab bar.
   */
  private _onTabCloseRequested(sender: TabBar, args: ITabIndexArgs): void {
    var item = this._findItemByTab(args.tab);
    if (item) item.widget.close();
  }

  /**
   * Handle the `tabDetachRequested` signal from the tab bar.
   */
  private _onTabDetachRequested(sender: TabBar, args: ITabDetachArgs): void {
    // Find the dock item for the detach operation.
    var item = this._findItemByTab(args.tab);
    if (!item) {
      return;
    }

    // Setup the initial drag data if it does not exist.
    if (!this._dragData) {
      this._dragData = {
        item: item,
        index: args.index,
        prevTab: sender.previousTab,
        lastHitPanel: null,
        cursorGrab: null,
        tempPanel: null,
        tempTab: null,
      };
    }

    // Grab the cursor for the drag operation.
    var dragData = this._dragData;
    dragData.cursorGrab = overrideCursor('default');

    // The tab being detached will have one of two states:
    //
    // 1) The tab is being detached from its owner tab bar. The current
    //    index is unset before detaching the tab so that the content
    //    widget does not change during the drag operation.
    //
    // 2) The tab is being detached from a tab bar which was borrowing
    //    the tab temporarily. Its previously selected tab is restored.
    if (item.panel.tabs === sender) {
      sender.selectedTab = null;
      sender.removeTabAt(args.index);
    } else {
      sender.removeTabAt(args.index);
      sender.selectedTab = dragData.tempTab;
    }

    // Clear the temp panel and tab
    dragData.tempPanel = null;
    dragData.tempTab = null;

    // Setup the style and position for the floating tab.
    var style = args.tab.node.style;
    style.zIndex = '';
    style.top = args.clientY + 'px';
    style.left = args.clientX + 'px';
    args.tab.addClass(DockPanel.p_mod_docking);

    // Add the tab to the document body.
    document.body.appendChild(args.tab.node);

    // Attach the necessary mouse event listeners.
    document.addEventListener('mouseup', this, true);
    document.addEventListener('mousemove', this, true);
    document.addEventListener('contextmenu', this, true);
  }

  /**
   * Handle the `widgetRemoved` signal from a stacked widget.
   */
  private _onWidgetRemoved(sender: StackedPanel, args: IWidgetIndexArgs): void {
    if (this._ignoreRemoved) {
      return;
    }
    var item = this._findItemByWidget(args.widget);
    if (!item) {
      return;
    }
    this._abortDrag();
    arrays.remove(this._items, item);
    item.panel.tabs.removeTab(item.tab);
    if (item.panel.stack.childCount === 0) {
      this._removePanel(item.panel);
    }
  }

  private _root: DockSplitPanel;
  private _ignoreRemoved = false;
  private _items: IDockItem[] = [];
  private _dragData: IDragData = null;
  private _overlay: DockPanelOverlay;
}


/**
 * An item which holds data for a widget in a dock panel.
 */
interface IDockItem {
  /**
   * The widget tab at the time the widget was inserted.
   */
  tab: Tab;

  /**
   * The widget added to the dock panel.
   */
  widget: Widget;

  /**
   * The tab panel which owns the widget.
   */
  panel: DockTabPanel;
}


/**
 * An object which holds drag data for a dock panel.
 */
interface IDragData {
  /**
   * The item associated with the drag.
   */
  item: IDockItem;

  /**
   * The original index of the tab.
   */
  index: number;

  /**
   * The previous tab of the tab bar which owned the docking tab.
   */
  prevTab: Tab;

  /**
   * The cursor override disposable.
   */
  cursorGrab: IDisposable;

  /**
   * The most recent tab panel which was moused over.
   */
  lastHitPanel: DockTabPanel;

  /**
   * The tab panel which is temporarily borrowing the tab.
   */
  tempPanel: DockTabPanel;

  /**
   * The selected tab of the temp panel before borrowing.
   */
  tempTab: Tab;
}


/**
 * Iterate over the DockPanels starting with the given root split panel.
 *
 * Iteration stops when the callback returns anything but undefined.
 */
function iterTabPanels<T>(root: DockSplitPanel, cb: (panel: DockTabPanel) => T): T {
  for (var i = 0, n = root.childCount; i < n; ++i) {
    var result: T = void 0;
    var panel = root.childAt(i);
    if (panel instanceof DockTabPanel) {
      result = cb(panel);
    } else if (panel instanceof DockSplitPanel) {
      result = iterTabPanels(panel, cb);
    }
    if (result !== void 0) {
      return result;
    }
  }
  return void 0;
}


/**
 * Iterate over the DockSplitPanel starting with the given root panel.
 *
 * Iteration stops when the callback returns anything but `undefined`.
 */
function iterSplitPanels<T>(root: DockSplitPanel, cb: (panel: DockSplitPanel) => T): T {
  var result = cb(root);
  if (result !== void 0) {
    return result;
  }
  for (var i = 0, n = root.childCount; i < n; ++i) {
    var panel = root.childAt(i);
    if (panel instanceof DockSplitPanel) {
      result = iterSplitPanels(panel, cb);
      if (result !== void 0) {
        return result;
      }
    }
  }
  return void 0;
}


/**
 * The split modes used to indicate a dock panel split direction.
 */
<<<<<<< HEAD
enum SplitMode { Top, Left, Right, Bottom, Invalid }

  // /**
  //  * Compute the split mode for the given client position.
  //  */
  // splitModeAt(clientX: number, clientY: number): SplitMode {
  //   var rect = this.stack.node.getBoundingClientRect();
  //   var fracX = (clientX - rect.left) / rect.width;
  //   var fracY = (clientY - rect.top) / rect.height;
  //   if (fracX < 0.0 || fracX > 1.0 || fracY < 0.0 || fracY > 1.0) {
  //     return SplitMode.Invalid;
  //   }
  //   var mode: SplitMode;
  //   var normX = fracX > 0.5 ? 1 - fracX : fracX;
  //   var normY = fracY > 0.5 ? 1 - fracY : fracY;
  //   if (normX < normY) {
  //     mode = fracX <= 0.5 ? SplitMode.Left : SplitMode.Right;
  //   } else {
  //     mode = fracY <= 0.5 ? SplitMode.Top : SplitMode.Bottom;
  //   }
  //   return mode;
  // }
=======
function createOverlay(): HTMLElement {
  var overlay = document.createElement('div');
  overlay.className = DockTabPanel.p_DockTabPanel_overlay;
  overlay.style.display = 'none';
  return overlay;
}
>>>>>>> ca009d12


/**
 *
 */
class DockPanelOverlay extends Widget {
  /**
   *
   */
  constructor() {
    super();
    this.addClass('p-DockPanelOverlay');
  }

  /**
   *
   */
  show(left: number, top: number, width: number, height: number): void {
    this._clearTimer();
    var style = this.node.style;
    style.opacity = '1';
    style.top = top + 'px';
    style.left = left + 'px';
    style.width = width + 'px';
    style.height = height + 'px';
    this.hidden = false;
  }

  /**
   *
   */
  hide(): void {
    if (this._timer || this.hidden) {
      return;
    }
    this.node.style.opacity = '0';
    this._timer = setTimeout(() => {
      this.hidden = true;
      this._timer = 0;
    }, 150);
  }

  /**
   *
   */
  private _clearTimer(): void {
    if (this._timer) {
      clearTimeout(this._timer);
      this._timer = 0;
    }
  }

  private _timer = 0;
}


/**
 * A tabbed panel used by a DockPanel.
 *
 * This tab panel acts as a simple container for a tab bar and stacked
 * panel. The dock panel manages the tab bar and stacked panel directly,
 * as there is not always a 1:1 association between a tab and panel.
 */
class DockTabPanel extends BoxPanel {
  /**
   * The class name added to DockTabPanel instances.
   */
  static p_DockTabPanel = 'p-DockTabPanel';

  /**
   * `p-DockTabPanel-overlay`: the class name added to a DockTabPanel overlay.
   */
  static p_DockTabPanel_overlay = 'p-DockTabPanel-overlay';

  /**
   * Construct a new dock tab panel.
   */
  constructor() {
    super();
    this.addClass(DockTabPanel.p_DockTabPanel);

    this.direction = BoxPanel.TopToBottom;
    this.spacing = 0;

    BoxPanel.setStretch(this._tabs, 0);
    BoxPanel.setStretch(this._stack, 1);

    this.addChild(this._tabs);
    this.addChild(this._stack);
  }

  /**
   * Dispose of the resources held by the widget.
   */
  dispose(): void {
    this._tabs = null;
    this._stack = null;
    super.dispose();
  }

  /**
   * Get the tab bar for the dock tab panel.
   */
  get tabs(): TabBar {
    return this._tabs;
  }

  /**
   * Get the stacked panel for the dock tab panel.
   */
  get stack(): StackedPanel {
    return this._stack;
  }

  private _tabs = new TabBar();
  private _stack = new StackedPanel();
}


/**
 * A split panel used by a DockPanel.
 *
 * This class serves to differentiate a split panel used by a
 * dock panel from user provided split panel content widgets.
 */
class DockSplitPanel extends SplitPanel {
  /**
   * The class name added to DockSplitPanel instances.
   */
  static p_DockSplitPanel = 'p-DockSplitPanel';

  /**
   * Construct a new dock split panel.
   */
  constructor() {
    super();
    this.addClass(DockSplitPanel.p_DockSplitPanel);
  }
}<|MERGE_RESOLUTION|>--- conflicted
+++ resolved
@@ -985,37 +985,7 @@
 /**
  * The split modes used to indicate a dock panel split direction.
  */
-<<<<<<< HEAD
 enum SplitMode { Top, Left, Right, Bottom, Invalid }
-
-  // /**
-  //  * Compute the split mode for the given client position.
-  //  */
-  // splitModeAt(clientX: number, clientY: number): SplitMode {
-  //   var rect = this.stack.node.getBoundingClientRect();
-  //   var fracX = (clientX - rect.left) / rect.width;
-  //   var fracY = (clientY - rect.top) / rect.height;
-  //   if (fracX < 0.0 || fracX > 1.0 || fracY < 0.0 || fracY > 1.0) {
-  //     return SplitMode.Invalid;
-  //   }
-  //   var mode: SplitMode;
-  //   var normX = fracX > 0.5 ? 1 - fracX : fracX;
-  //   var normY = fracY > 0.5 ? 1 - fracY : fracY;
-  //   if (normX < normY) {
-  //     mode = fracX <= 0.5 ? SplitMode.Left : SplitMode.Right;
-  //   } else {
-  //     mode = fracY <= 0.5 ? SplitMode.Top : SplitMode.Bottom;
-  //   }
-  //   return mode;
-  // }
-=======
-function createOverlay(): HTMLElement {
-  var overlay = document.createElement('div');
-  overlay.className = DockTabPanel.p_DockTabPanel_overlay;
-  overlay.style.display = 'none';
-  return overlay;
-}
->>>>>>> ca009d12
 
 
 /**
